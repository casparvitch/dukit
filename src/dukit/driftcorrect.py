--- conflicted
+++ resolved
@@ -386,13 +386,9 @@
     for i in image_seq:
         sig, _, _ = system.read_image(directory + stub(i), ignore_ref, "div")
         pl = np.sum(sig, axis=-1)
-<<<<<<< HEAD
         accum_pl = dukit.itool.crop_roi(
             pl, (-1, -1, -1, -1)
         )  # don't crop here
-=======
-        accum_pl = dukit.itool.crop_roi(pl, (-1, -1, -1, -1))  # don't crop here
->>>>>>> 82cc922b
         if first:
             first = False
             prev_accum_pl = accum_pl.copy()
@@ -449,8 +445,6 @@
             c_label="Counts",
             show_tick_marks=True,
             c_map="gray",
-<<<<<<< HEAD
-=======
         )
 
     return fig, axs
@@ -574,7 +568,6 @@
             c_label="Counts",
             show_tick_marks=True,
             c_map="gray"
->>>>>>> 82cc922b
         )
 
     return fig, axs